--- conflicted
+++ resolved
@@ -520,8 +520,6 @@
         "Returns the type of key ``name``"
         return self.execute_command('TYPE', name)
 
-<<<<<<< HEAD
-=======
     def watch(self, *names):
         """
         Watches the values at keys ``names``, or None if the key doesn't exist
@@ -534,7 +532,6 @@
         """
         warnings.warn(DeprecationWarning('Call UNWATCH from a Pipeline object'))
 
->>>>>>> 96419683
     #### LIST COMMANDS ####
     def blpop(self, keys, timeout=0):
         """
@@ -1384,98 +1381,6 @@
         self.reset()
         return response
 
-class RedisConnection(Redis):
-    """
-    A ``Redis`` which is bound to one single connection, allowing transactional
-    commands to be run in a thread-safe manner.
-
-    Note that, unlike ``Redis``, ``RedisConnection`` may raise a
-    ``ConnectionError`` which should be handled by the caller.
-
-    See also: ``Redis.connection()``.
-    """
-
-    connection = None
-
-    def get_connection(self, command_name, options):
-        if self.connection is None:
-            # XXX: how is the 'command_name' used?
-            self.connection = self.connection_pool.get_connection(command_name,
-                                                                  **options)
-        return self.connection
-
-    def execute_command(self, *args, **options):
-        """
-        Execute a command and return a parsed response.
-
-        Note: unlike Redis.execute_command, this may raise a
-        ``ConnectionError``, which should be handled by the calling code.
-        """
-
-        command_name = args[0]
-        connection = self.get_connection(command_name, options)
-        connection.send_command(*args)
-        return self.parse_response(connection, command_name, **options)
-
-    def __enter__(self):
-        return self
-
-    def __exit__(self, exc_type, exc_value, traceback):
-        self.close()
-
-    def close(self):
-        "If a connection exists, return it to the connection pool."
-        if self.connection is not None:
-            # XXX: some logic could be added here to only call ``discard`` if
-            # ``multi`` or ``watch`` were issued.
-            self.discard()
-            self.connection_pool.release(self.connection)
-            self.connection = None
-
-    def pipeline(self, transaction=True, shard_hint=None):
-        # XXX: I don't think pipelines make any sense on a connection which is
-        # "bound" like this. Am I wrong in this?
-        raise Exception("not done yet")
-
-    def watch(self, *names):
-        """
-        Watches the values at keys ``names``, or None if the key doesn't exist
-        """
-        return self.execute_command('WATCH', *names)
-
-    def unwatch(self):
-        """
-        Unwatches the all watched keys.
-        """
-        return self.execute_command('UNWATCH')
-
-    def multi(self):
-        """
-        Marks the start of a transaction block.
-
-        All further commands will return None until ``execute`` is called.
-        """
-        self.execute_command('MULTI')
-
-    def execute(self):
-        """
-        Executes all commands which have been executed since the last ``multi``.
-
-        Returns a list of each command's result.
-        """
-        self.execute_command('EXEC')
-        # XXX: Need to collect the results and return them
-        # XXX: update the docs to note that the command is 'execute' not 'exec'.
-        raise Exception("not done yet")
-
-    def discard(self):
-        """
-        Discards all commands which have been executed since the last ``multi``.
-        """
-        self.execute_command('DISCARD')
-
-
-
 class LockError(RedisError):
     "Errors thrown from the Lock"
     pass
