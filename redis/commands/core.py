--- conflicted
+++ resolved
@@ -1008,14 +1008,11 @@
 
         For more information check https://redis.io/commands/dump
         """
-<<<<<<< HEAD
-        return self.execute_command('DUMP', name, decode_responses=False)
-=======
         from redis.client import NEVER_DECODE
         options = {}
         options[NEVER_DECODE] = []
         return self.execute_command('DUMP', name, **options)
->>>>>>> 4db85ef5
+        # return self.execute_command('DUMP', name, decode_responses=False)
 
     def exists(self, *names):
         """
